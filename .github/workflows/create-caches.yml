name: Create Caches

on: workflow_dispatch

jobs:
  os_matrix:
    strategy:
      matrix:
        os: [ubuntu-latest, macos-latest]
        include:
          - os: ubuntu-latest
            environment-file: environment.yml
            default-shell: bash -l {0}
          - os: macos-latest
            environment-file: environment-mac.yml
            default-shell: bash -l {0}
    name: Test invoke.py on ${{ matrix.os }} with conda
    runs-on: ${{ matrix.os }}
    defaults:
      run:
        shell: ${{ matrix.default-shell }}
    steps:
      - name: Checkout sources
        uses: actions/checkout@v3

      - name: setup miniconda
        uses: conda-incubator/setup-miniconda@v2
        with:
          auto-activate-base: false
          auto-update-conda: false
          miniconda-version: latest

      - name: set environment
        run: |
          [[ "$GITHUB_REF" == 'refs/heads/main' ]] \
            && echo "TEST_PROMPTS=tests/preflight_prompts.txt" >> $GITHUB_ENV \
            || echo "TEST_PROMPTS=tests/dev_prompts.txt" >> $GITHUB_ENV
          echo "CONDA_ROOT=$CONDA" >> $GITHUB_ENV
          echo "CONDA_ENV_NAME=invokeai" >> $GITHUB_ENV

      - name: Use Cached Stable Diffusion v1.4 Model
        id: cache-sd-v1-4
        uses: actions/cache@v3
        env:
          cache-name: cache-sd-v1-4
        with:
          path: models/ldm/stable-diffusion-v1/model.ckpt
          key: ${{ env.cache-name }}
          restore-keys: ${{ env.cache-name }}

      - name: Download Stable Diffusion v1.4 Model
        if: ${{ steps.cache-sd-v1-4.outputs.cache-hit != 'true' }}
        run: |
          [[ -d models/ldm/stable-diffusion-v1 ]] \
            || mkdir -p models/ldm/stable-diffusion-v1
          [[ -r models/ldm/stable-diffusion-v1/model.ckpt ]] \
<<<<<<< HEAD
            || curl -o models/ldm/stable-diffusion-v1/model.ckpt ${{ secrets.SD_V1_4_URL }}

      - name: Use cached Conda Environment
        uses: actions/cache@v3
        env:
          cache-name: cache-conda-env-${{ env.CONDA_ENV_NAME }}
          conda-env-file: ${{ matrix.environment-file }}
        with:
          path: ${{ env.CONDA_ROOT }}/envs/${{ env.CONDA_ENV_NAME }}
          key: ${{ env.cache-name }}
          restore-keys: ${{ env.cache-name }}-${{ runner.os }}-${{ hashFiles(env.conda-env-file) }}

      - name: Use cached Conda Packages
        uses: actions/cache@v3
        env:
          cache-name: cache-conda-env-${{ env.CONDA_ENV_NAME }}
          conda-env-file: ${{ matrix.environment-file }}
        with:
          path: ${{ env.CONDA_PKGS_DIR }}
          key: ${{ env.cache-name }}
          restore-keys: ${{ env.cache-name }}-${{ runner.os }}-${{ hashFiles(env.conda-env-file) }}

      - name: Activate Conda Env
        uses: conda-incubator/setup-miniconda@v2
        with:
=======
            || curl \
              -H "Authorization: Bearer ${{ secrets.HUGGINGFACE_TOKEN }}" \
              -o models/ldm/stable-diffusion-v1/model.ckpt \
              -L https://huggingface.co/CompVis/stable-diffusion-v-1-4-original/resolve/main/sd-v1-4.ckpt

      - name: Activate Conda Env
        uses: conda-incubator/setup-miniconda@v2
        with:
>>>>>>> aa247e68
          activate-environment: ${{ env.CONDA_ENV_NAME }}
          environment-file: ${{ matrix.environment-file }}

      - name: Use Cached Huggingface and Torch models
        id: cache-hugginface-torch
        uses: actions/cache@v3
        env:
          cache-name: cache-hugginface-torch
        with:
          path: ~/.cache
          key: ${{ env.cache-name }}
          restore-keys: |
            ${{ env.cache-name }}-${{ hashFiles('scripts/preload_models.py') }}

      - name: run preload_models.py
        run: python scripts/preload_models.py<|MERGE_RESOLUTION|>--- conflicted
+++ resolved
@@ -54,33 +54,6 @@
           [[ -d models/ldm/stable-diffusion-v1 ]] \
             || mkdir -p models/ldm/stable-diffusion-v1
           [[ -r models/ldm/stable-diffusion-v1/model.ckpt ]] \
-<<<<<<< HEAD
-            || curl -o models/ldm/stable-diffusion-v1/model.ckpt ${{ secrets.SD_V1_4_URL }}
-
-      - name: Use cached Conda Environment
-        uses: actions/cache@v3
-        env:
-          cache-name: cache-conda-env-${{ env.CONDA_ENV_NAME }}
-          conda-env-file: ${{ matrix.environment-file }}
-        with:
-          path: ${{ env.CONDA_ROOT }}/envs/${{ env.CONDA_ENV_NAME }}
-          key: ${{ env.cache-name }}
-          restore-keys: ${{ env.cache-name }}-${{ runner.os }}-${{ hashFiles(env.conda-env-file) }}
-
-      - name: Use cached Conda Packages
-        uses: actions/cache@v3
-        env:
-          cache-name: cache-conda-env-${{ env.CONDA_ENV_NAME }}
-          conda-env-file: ${{ matrix.environment-file }}
-        with:
-          path: ${{ env.CONDA_PKGS_DIR }}
-          key: ${{ env.cache-name }}
-          restore-keys: ${{ env.cache-name }}-${{ runner.os }}-${{ hashFiles(env.conda-env-file) }}
-
-      - name: Activate Conda Env
-        uses: conda-incubator/setup-miniconda@v2
-        with:
-=======
             || curl \
               -H "Authorization: Bearer ${{ secrets.HUGGINGFACE_TOKEN }}" \
               -o models/ldm/stable-diffusion-v1/model.ckpt \
@@ -89,7 +62,6 @@
       - name: Activate Conda Env
         uses: conda-incubator/setup-miniconda@v2
         with:
->>>>>>> aa247e68
           activate-environment: ${{ env.CONDA_ENV_NAME }}
           environment-file: ${{ matrix.environment-file }}
 
