--- conflicted
+++ resolved
@@ -1,10 +1,5 @@
 import type { PayloadAction } from '@reduxjs/toolkit';
 import { createSlice } from '@reduxjs/toolkit';
-<<<<<<< HEAD
-import { Scheduler } from 'app/constants';
-import { ModelLoaderTypes } from 'features/system/components/ModelSelect';
-=======
->>>>>>> a11946f0
 import { configChanged } from 'features/system/store/configSlice';
 import { clamp, sortBy } from 'lodash-es';
 import { ImageDTO } from 'services/api';
@@ -22,10 +17,7 @@
   StrengthParam,
   WidthParam,
 } from './parameterZodSchemas';
-<<<<<<< HEAD
-=======
 import { DEFAULT_SCHEDULER_NAME } from 'app/constants';
->>>>>>> a11946f0
 
 export interface GenerationState {
   cfgScale: CfgScaleParam;
@@ -57,7 +49,6 @@
   horizontalSymmetrySteps: number;
   verticalSymmetrySteps: number;
   model: ModelParam;
-  currentModelType: ModelLoaderTypes;
   shouldUseSeamless: boolean;
   seamlessXAxis: boolean;
   seamlessYAxis: boolean;
@@ -92,7 +83,6 @@
   horizontalSymmetrySteps: 0,
   verticalSymmetrySteps: 0,
   model: '',
-  currentModelType: 'sd1_model_loader',
   shouldUseSeamless: false,
   seamlessXAxis: true,
   seamlessYAxis: true,
@@ -226,9 +216,6 @@
     },
     modelSelected: (state, action: PayloadAction<string>) => {
       state.model = action.payload;
-    },
-    setCurrentModelType: (state, action: PayloadAction<ModelLoaderTypes>) => {
-      state.currentModelType = action.payload;
     },
   },
   extraReducers: (builder) => {
@@ -290,7 +277,6 @@
   setVerticalSymmetrySteps,
   initialImageChanged,
   modelSelected,
-  setCurrentModelType,
   setShouldUseNoiseSettings,
   setSeamless,
   setSeamlessXAxis,
