import { useAppDispatch, useAppSelector } from 'app/store/storeHooks';

import { Divider, Flex, Text } from '@chakra-ui/react';

// import { addNewModel } from 'app/socketio/actions';
import { useTranslation } from 'react-i18next';

import { useForm } from '@mantine/form';
import { makeToast } from 'app/components/Toaster';
import type { RootState } from 'app/store/store';
import IAIButton from 'common/components/IAIButton';
import IAIMantineTextInput from 'common/components/IAIMantineInput';
import IAIMantineSelect from 'common/components/IAIMantineSelect';
import { MODEL_TYPE_MAP } from 'features/system/components/ModelSelect';
import { addToast } from 'features/system/store/systemSlice';
import { useUpdateMainModelsMutation } from 'services/api/endpoints/models';
import { components } from 'services/api/schema';

export type DiffusersModelConfig =
  | components['schemas']['StableDiffusion1ModelDiffusersConfig']
  | components['schemas']['StableDiffusion2ModelDiffusersConfig'];

type DiffusersModelEditProps = {
  modelToEdit: string;
  retrievedModel: DiffusersModelConfig;
};

const baseModelSelectData = [
  { value: 'sd-1', label: MODEL_TYPE_MAP['sd-1'] },
  { value: 'sd-2', label: MODEL_TYPE_MAP['sd-2'] },
];

const variantSelectData = [
  { value: 'normal', label: 'Normal' },
  { value: 'inpaint', label: 'Inpaint' },
  { value: 'depth', label: 'Depth' },
];

export default function DiffusersModelEdit(props: DiffusersModelEditProps) {
  const isProcessing = useAppSelector(
    (state: RootState) => state.system.isProcessing
  );
  const { retrievedModel, modelToEdit } = props;

  const [updateMainModel, { isLoading, error }] = useUpdateMainModelsMutation();

  const dispatch = useAppDispatch();
  const { t } = useTranslation();

  const diffusersEditForm = useForm<DiffusersModelConfig>({
    initialValues: {
<<<<<<< HEAD
      name: retrievedModel.name ? retrievedModel.name : '',
=======
      name: retrievedModel.model_name,
>>>>>>> 536a397b
      base_model: retrievedModel.base_model,
      type: 'main',
      path: retrievedModel.path ? retrievedModel.path : '',
      description: retrievedModel.description ? retrievedModel.description : '',
      model_format: 'diffusers',
      vae: retrievedModel.vae ? retrievedModel.vae : '',
      variant: retrievedModel.variant,
    },
    validate: {
      path: (value) =>
        value.trim().length === 0 ? 'Must provide a path' : null,
    },
  });

  const editModelFormSubmitHandler = (values: DiffusersModelConfig) => {
    const responseBody = {
      base_model: retrievedModel.base_model,
      model_name: retrievedModel.name,
      body: values,
    };
    updateMainModel(responseBody);

    if (error) {
      dispatch(
        addToast(
          makeToast({
            title: t('modelManager.modelUpdateFailed'),
            status: 'error',
          })
        )
      );
    }

    dispatch(
      addToast(
        makeToast({
          title: t('modelManager.modelUpdated'),
          status: 'success',
        })
      )
    );
  };

  return modelToEdit ? (
    <Flex flexDirection="column" rowGap={4} width="100%">
      <Flex flexDirection="column">
        <Text fontSize="lg" fontWeight="bold">
          {retrievedModel.model_name}
        </Text>
        <Text fontSize="sm" color="base.400">
          {MODEL_TYPE_MAP[retrievedModel.base_model]} Model
        </Text>
      </Flex>
      <Divider />

      <form
        onSubmit={diffusersEditForm.onSubmit((values) =>
          editModelFormSubmitHandler(values)
        )}
      >
        <Flex flexDirection="column" overflowY="scroll" gap={4}>
          <IAIMantineTextInput
            label={t('modelManager.description')}
            {...diffusersEditForm.getInputProps('description')}
          />
          <IAIMantineSelect
            label={t('modelManager.baseModel')}
            data={baseModelSelectData}
            {...diffusersEditForm.getInputProps('base_model')}
          />
          <IAIMantineSelect
            label={t('modelManager.variant')}
            data={variantSelectData}
            {...diffusersEditForm.getInputProps('variant')}
          />
          <IAIMantineTextInput
            label={t('modelManager.modelLocation')}
            {...diffusersEditForm.getInputProps('path')}
          />
          <IAIMantineTextInput
            label={t('modelManager.vaeLocation')}
            {...diffusersEditForm.getInputProps('vae')}
          />
          <IAIButton
            disabled={isProcessing}
            type="submit"
            isLoading={isLoading}
          >
            {t('modelManager.updateModel')}
          </IAIButton>
        </Flex>
      </form>
    </Flex>
  ) : (
    <Flex
      sx={{
        width: '100%',
        justifyContent: 'center',
        alignItems: 'center',
        borderRadius: 'base',
        bg: 'base.900',
      }}
    >
      <Text fontWeight={'500'}>Pick A Model To Edit</Text>
    </Flex>
  );
}<|MERGE_RESOLUTION|>--- conflicted
+++ resolved
@@ -49,13 +49,9 @@
 
   const diffusersEditForm = useForm<DiffusersModelConfig>({
     initialValues: {
-<<<<<<< HEAD
-      name: retrievedModel.name ? retrievedModel.name : '',
-=======
-      name: retrievedModel.model_name,
->>>>>>> 536a397b
+      model_name: retrievedModel.model_name ? retrievedModel.model_name : '',
       base_model: retrievedModel.base_model,
-      type: 'main',
+      model_type: 'main',
       path: retrievedModel.path ? retrievedModel.path : '',
       description: retrievedModel.description ? retrievedModel.description : '',
       model_format: 'diffusers',
